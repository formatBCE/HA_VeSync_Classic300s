--- conflicted
+++ resolved
@@ -76,27 +76,18 @@
     switches_count = 0
     if manager.fans:
         for fan in manager.fans:
-<<<<<<< HEAD
             coordinated_fan = CoordinatedVeSyncDevice(hass, fan)
-            if HUMI_DEV_TYPE_TO_HA.get(fan.device_type):
-                devices[VS_HUMIDIFIERS].append(coordinated_fan)
-                devices[VS_SWITCHES].append(coordinated_fan)
-                devices[VS_LIGHTS].append(coordinated_fan)
-                humidifiers_count += 1
-                switches_count += 1
-                lights_count += 1
-=======
+
             if HUMI_PROPS.get(fan.device_type):
                 if (VS_HUMIDIFIERS in HUMI_PROPS.get(fan.device_type)):
-                    devices[VS_HUMIDIFIERS].append(fan)
+                    devices[VS_HUMIDIFIERS].append(coordinated_fan)
                     humidifiers_count += 1
                 if (VS_SWITCHES in HUMI_PROPS.get(fan.device_type)):
-                    devices[VS_SWITCHES].append(fan)
+                    devices[VS_SWITCHES].append(coordinated_fan)
                     switches_count += 1
                 if (VS_LIGHTS in HUMI_PROPS.get(fan.device_type)):
-                    devices[VS_LIGHTS].append(fan)
+                    devices[VS_LIGHTS].append(coordinated_fan)
                     lights_count += 1
->>>>>>> 8be2b19d
             else:
                 devices[VS_FANS].append(coordinated_fan)
                 fans_count += 1
